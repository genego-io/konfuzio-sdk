.. meta::
   :description: Information about the Konfuzio Web Server including examples on how to use and communicate with it.

## Konfuzio API Video Tutorial

[![IMAGE ALT TEXT HERE](https://img.youtube.com/vi/NZKUrKyFVA8/0.jpg)](https://www.youtube.com/watch?v=NZKUrKyFVA8)

## How to make an API Call

The API documentation is available at https://app.konfuzio.com/api.

The API supports Password Authentication and Token Authentication.
An API Token can be obtained here: https://app.konfuzio.com/v2/swagger/#/token-auth/token_auth_create

"ENDPOINT" needs to be replaced with the respective API endpoint. Username, password, and token are randomized examples.

### Using CURL

Password authentication:
```bash
curl -u john.doe@example.com:9XQw92GZsJB2Ti  -X GET "https://app.konfuzio.com/api/ENDPOINT/"
```

Token authentication:
```bash
curl -H "Authorization: Token 9944b09199c62bcf9418ad846dd0e4bbdfc6ee4b" -X GET "https://app.konfuzio.com/api/ENDPOINT/"
```

### Using Python

Password authentication:
```python
import requests
from requests.auth import HTTPBasicAuth

auth = HTTPBasicAuth('john.doe@example.com', '9XQw92GZsJB2Ti')
r = requests.get(url="https://app.konfuzio.com/api/ENDPOINT/", auth=auth)
```

Token authentication:
```python
import requests

headers = {'Authorization': 'Token 9944b09199c62bcf9418ad846dd0e4bbdfc6ee4b'}
r = requests.get(url="https://app.konfuzio.com/api/ENDPOINT/", headers=headers)
```

## Document Categorization API

The API provides an endpoint that allows to upload a document and also get directly its metadata.

```python
import os
import requests
from requests.auth import HTTPBasicAuth
from konfuzio_sdk.data import Project

my_project = Project(id_=YOUR_PROJECT_ID)
project_id = my_project.id_

auth = HTTPBasicAuth('USERNAME', 'PASSWORD')

categories = {"xx": "Category A", "yy": "Category B"}

# filepath - path to your local file
with open(filepath, "rb") as f:
   file_data = f.read()

files_data = {
   "data_file": (os.path.basename(filepath), file_data, "multipart/form-data"),
}

# sync = True to have directly the metadata of the file
# PROJECT_ID - id_ of your project in app konfuzio
data = {'project': project_id, 'sync': True}

r = requests.post(url="https://app.konfuzio.com/api/v2/docs/", auth=auth, files=files_data, data=data)

code_category = r.json()["category_template"]
print(categories[str(code_category)])
```

## Document Segmentation API

The API provides an endpoint that allows the detection of different elements in a document such as text, title, table,
list, and figure. For each element, it is possible to get a classification and bounding box.

The model used on the background for this endpoint is a Mask-RCNN [1] trained on the PubLayNet dataset [2].

This model is available in the Detectron2 [3] platform, which is a platform from Facebook AI Research that implements state-of-the-art object detection algorithms. The weights of the model trained with PubLayNet can also be found online.

To visualize the results of this endpoint (using a document uploaded in the Konfuzio app):

```python
import cv2
import requests
import matplotlib.pyplot as plt
import numpy as np
from PIL import Image
from requests.auth import HTTPBasicAuth
from konfuzio_sdk.data import Project

my_project = Project(id_=YOUR_PROJECT_ID)

project_id = my_project.id_
# first training document uploaded in the project
document = my_project.documents[0]
doc_id = document.id_

auth = HTTPBasicAuth('USERNAME', 'PASSWORD')
url = f'https://app.konfuzio.com/api/projects/{project_id}/docs/{doc_id}/segmentation/'
r = requests.get(url=url, auth=auth)
result = r.json()

# index of the page to test
page_index = 0

image_path = document.image_paths[page_index]
image = Image.open(image_path).convert('RGB')

color_code = {'text': (255, 0, 0),
              'title': (0, 255, 0),
              'list': (0, 0, 255),
              'table': (255, 255, 0),
              'figure': (0, 255, 255)}

for bbox in result[page_index]:
   label = bbox['label']
   pp1 = (int(bbox["x0"]), int(bbox["y0"]))
   pp2 = (int(bbox["x1"]), int(bbox["y1"]))
   image = cv2.rectangle(np.array(image), pp1, pp2, color_code[label], 1)

plt.imshow(image)
plt.show()

```

![segmentation_endpoint](../_static/img/segmentation.png)

[1] Kaming H. et al., "Mask R-CNN", 2018
[2] Zhong, X. et al., "PubLayNet: largest dataset ever for document layout analysis", 2019
[3] Yuxin, W. et al., Detectron2, GitHub repository, https://github.com/facebookresearch/detectron2, 2019

## Supported OCR languages

The default OCR engine for [Konfuzio Server](https://app.konfuzio.com) supports the following languages:

Afrikaans, Albanian, Asturian, Azerbaijani (Latin), Basque, Belarusian (Cyrillic), Belarusian (Latin), Bislama, Bosnian (Latin), Breton, Bulgarian, Buryat (Cyrillic), Catalan, Cebuano, Chamorro, Chinese Simplified, Chinese Traditional, Cornish, Corsican, Crimean Tatar (Latin), Croatian, Czech, Danish, Dutch, English, Erzya (Cyrillic), Estonian, Faroese, Fijian, Filipino, Finnish, French, Friulian, Gagauz (Latin), Galician, German, Gilbertese, Greenlandic, Haitian Creole, Hani, Hawaiian, Hmong Daw (Latin), Hungarian, Icelandic, Inari Sami, Indonesian, Interlingua, Inuktitut (Latin), Irish, Italian, Japanese, Javanese, K'iche', Kabuverdianu, Kachin (Latin), Kara-Kalpak (Latin), Kara-Kalpak (Cyrillic), Karachay-Balkar, Kashubian, Kazakh (Cyrillic), Kazakh (Latin), Khasi, Korean, Koryak, Kosraean, Kumyk (Cyrillic), Kurdish (Latin), Kyrgyz (Cyrillic), Lakota, Latin, Lithuanian, Lower Sorbian, Lule Sami, Luxembourgish, Malay (Latin), Maltese, Manx, Maori, Mongolian (Cyrillic), Montenegrin (Cyrillic), Montenegrin (Latin), Neapolitan, Niuean, Nogay, Northern Sami (Latin), Norwegian, Occitan, Ossetic, Polish, Portuguese, Ripuarian, Romanian, Romansh, Russian, Samoan (Latin), Scots, Scottish Gaelic, Serbian (Cyrillic), Serbian (Latin), Skolt Sami, Slovak, Slovenian, Southern Sami, Spanish, Swahili (Latin), Swedish, Tajik (Cyrillic), Tatar (Latin), Tetum, Tongan, Turkish, Turkmen (Latin), Tuvan, Upper Sorbian, Uzbek (Cyrillic), Uzbek (Latin), Volapük, Walser, Welsh, Western Frisian, Yucatec Maya, Zhuang, Zulu.

The detection of handwritten text is supported for the following languages:

English, Chinese Simplified, French, German, Italian, Portuguese, Spanish.

The availability of OCR languages depends on the selected OCR engine and might differ across configurations (e.g. on-premise installation).

## Supported File Types

Konfuzio supports various file types:

### PDFs
Konfuzio supports PDF/A-1a, PDF/A-1b, PDF/A-2a, PDF/A-2b, PDF/A-3a, PDF/A-3b, PDF/X-1a, PDF/1.7, PDF/2.0. An attempt will be made to repair corrupted PDFs. Konfuzio does not support AcroForms and AEM (Adobe Experience Manager) form content.
PDF forms)

### Images
Konfuzio supports JPEG and PNG (including support for alpha channel). _Support for TIFF is experimental._

### Office documents
Konfuzio offers limited support for common office documents like Microsoft® Word (.doc, .docx), Excel (.xls, .xlsx), PowerPoint (.ppt, .pptx) and Publisher as well as the Open Document Format (ODF). Uploaded office documents are converted to PDFs by Konfuzio. Libre Office is used for the PDF conversion. The layout of the converted office document may differ from the original. Office files can not be edited after they have been uploaded.

## Supported Data Normalization

Our Konfuzio application can normalize various data formats for different data types used in the annotations of the documents within your project.
It translates different formats of numbers, percentages, date, and boolean values into a unique and machine-readable format.
Down below, you find an overview of the normalizations of the different data types with specific examples.

Note:

**It is necessary to train a new AI after a change in the data type of a label.**


### 1. Numbers

Konfuzio is able to recognize numbers encoded in a written format to translate them into a data type that represents machine-readable numbers (i.e. float).
Numbers from one to twelve are transformed, either from German or English language.
Given an annotation as an offset string, this annotation will be translated into an (absolute) number.

Starting with the first case, a dash or a series of dashes which also might include commas or decimal points will be recognized as Zero.
For the specific context not relevant signs, like quotation marks or whitespaces, are completely removed from the annotation.
If the annotation contains the letter "S" or "H" after the digits, it will also be removed.

Negative expressions are recognized either by dashes in front or after the digits, the letter "S" after the digits, or the number being framed into brackets.
For regular numbers, positive signs will be completely removed, while negative signs will be placed in front of the digits.
When dealing with absolute numbers, negative or positive signs are fully removed, as well as whitespaces or quotation marks for all number formats.

As there are varying ways to display float numbers, e.g. by using dots instead of commas to display the thousands mark or
decimal numbers, Konfuzio also takes care of this to display it in a uniform format.
The uniform chosen format uses the English/American standard.
Hence, dots are used as a separation for decimal numbers and commas to mark the thousands with two decimal places.

Note:

The data type **number should be used for annotations that are meant to be used as mathematical numbers**.
For example, phone numbers, house numbers and product numbers should have the data type text as they can contain
alphabetical characters, leading zeros (that will be removed otherwise) and no mathematical operation should be applied to it (e.g. sum).

**To give you specific examples with the outputs down below in the table:**
1) Expressions only consisting of one or multiple dashes are translated into Zero:
e.g.: -,-

2) For regular numbers, negative signs are placed in front of the digits; floats are displayed with two decimal places:
e.g.: 59,00-
e.g.: 786,71-
e.g.: (118.704)

3) Absolute numbers are shown without negative or positive signs in the common format as described above:
e.g.: 59,00-
e.g.: 786,71-
e.g.: -2.759,7°
e.g.: +159,;03

4) Irrelevant signs and whitespaces are removed and it will be transformed into the unique format with a dot instead of a comma as the decimal separator:
e.g.: :2.000, 08
e.g.: -2.759,7°
e.g.: €1.010.296
e.g.: 7,375,009+

5) Written numbers are changed into a digits number format:
e.g.: ein
e.g.: eleven

5) Certain cases can't be normalized from Konfuzio:
e.g.: 43.34.34

<<<<<<< HEAD
6) The expressions "NIL", "kein", "keinen", "keiner", "None" meaning "nothing" is translated into 0; however, strings including this expression can't be normalized:  
e.g.: NIL  
e.g.: StringThatIncludesNIL  
=======
6) The expression "NIL" meaning "nothing" is translated into 0; however, strings including this expression can't be normalized:
e.g.: NIL
e.g.: StringThatIncludesNIL
>>>>>>> 1b87cd41


|          Input          | Example no. | Able to convert?     | Output Excel/CSV | Output API | Datatype CSV | Datatype JSON |
|:-----------------------:|:-----------:| :-----------: | :-----------: |:-----------:|:-----------:|:-----------:|
|           -,-           |      1      | yes   | 0.0    | 0| string | number |
|         59,00-          |      2      | yes   | -59.0    | -59 | string | number |
|         786,71-         |      2      | yes   | -786.71    | -786.71 | string | number |
|        (118.704)        |      2      |yes   | -118704.0    | -118704 | string | number |
|  absolute no.: 59,00-   |      3      | yes   | 59.0    | 59 | string | number |
|  absolute no.: 786,71-  |      3      | yes   | 786.71    | 786.71 | string | number |
| absolute no.: -2.759,7° |      3      | yes   | 2759.7    | 2759.7 | string | number |
| absolute no.: +159,;03  |      3      | yes   | 159.03    | 159.03 | string | number |
|       :2.000, 08        |      4      | yes   | 2000.08    | 2000.08 | string | number |
|        -2.759,7°        |      4      | yes   | -2759.7    | -2759.7 | string | number |
|       €1.010.296        |      4      | yes   | 1010296.0    | 1010296 | string | number |
|       7,375,009+        |      4      |yes   | 7375009.0  | 7375009 | string | number |
|           ein           |      5      | yes   | 1.0   | 1 | string | number |
|         eleven          |      5      | yes   | 11.0   | 11 | string | number |
|        43.34.34         |      6      |no   | None    | null | string | null |
|           NIL           |      7      | yes   | 0.0   | 0  | string |number |
|         keinen          |      7      | yes   | 0.0   | 0  | string |number |
|  StringThatIncludesNIL  |      7      | no  | None   | null  | string | null |


### 2. Percentage Numbers

Konfuzio also handles percentage numbers of different formats and brings them into a machine-readable one.
Percentage expressions are not displayed in the classic percentage format with the percentage sign %.
The decimal number format without the percentage sign is used, but with a dot as a decimal separator and 4 decimal places.

**To give you specific examples with the outputs down below in the table::**
1) Digits that are separated by commas with two decimal places will be easily converted into a uniform format,
either with or without the percentage sign in its original format:
e.g.: 12,34
e.g.: 12,34 %
e.g.: 434,27%
e.g.: 59,00-
e.g.: 123,45
e.g.: 0,00

| Input      | Example no. | Able to convert?     | Output Excel/CSV | Output API | Datatype CSV | Datatype JSON |
| :-------------: | :----------: | :-----------: | :-----------: |:-----------: | :-----------: |  :-----------: |
|  12,34 |1 | yes   | 0.1234    | 0.1234 |  string | number |
|  12,34 % |1 | yes   | 0.1234    | 0.1234 |  string | number |
|  434,27% | 1| yes   | 4.3427  | 4.3427 |string | number |
|  59,00- | 1| yes   | 0.59  | 0.59 |string | number |
|  123,45 | 1| yes   | 1.2345  | 1.2345 |string | number |
|  0,00 |  1| yes   | 0.0    | 0 |string | number |


### 3. Date Values

Konfuzio applies the ISO 8601 format (YYYY-MM-DD) for dates. It checks initially whether this format is already used
which then won't be altered in this case. However, if another format is used, it will be adapted.

In the next step, it checks if a format consisting only of a month and a year is used or even just a year without any
other date information besides that.

Konfuzio recognizes written months either in German or English language and translates them into the ISO format.


**To give you specific examples with the outputs down below in the table::**
1) Dates, where the month is posted in a written expression with the year and the day as digits, can be transformed into the ISO format:
e.g.: 1. November 2019
e.g.: 13 Mar 2020

2) If the year is indicated with just two digits, it will also be recognized, even if it's not separated with a sign like a dot or something similar:
e.g.: 23.0919
e.g.: (29.03.2018)

3) Given no information for the year, Konfuzio will assume 0000 by default:
e.g.: /04.12.

4) If there is no information about the specific day, or even day and month, our application assumes the first day either of the respective year or year and month:
e.g.: Oktober 2011
e.g.: 2001

5) Date time values are translated into the iso format as well, but time values are removed:
e.g.: 1993-02-05T00:00:00

6) Some cases can't be identified correctly or uniquely. Thus, Konfuzio can't transfer it into a date format and will return "None":
e.g.: 14132020
e.g.: 23.0K.2010
e.g.: 30.07.2.90


| Input      | Example no. | Able to convert?     | Output Excel/CSV | Output API | Datatype CSV | Datatype JSON |
| :-------------: | :----------: | :-----------: | :-----------: | :-----------: | :-----------: |  :-----------: |
|  1. November 2019 | 1| yes   | 2019-11-01   | 2019-11-01 |string | string |
|  13 Mar 2020 | 1 | yes   | 2020-03-13    | 2020-03-13 |string | string |
|  23.0919 | 2| yes   | 2019-09-23    | 2019-09-23 |string |string |
|  (29.03.2018) |  2| yes   | 2018-03-29    | 2018-03-29 |string |string |
|  /04.12. |  3 | yes   | 0000-12-04    | 0000-12-04 |string |string |
|  Oktober 2011 | 4 | yes   | 2011-10-01    | 2011-10-01 |string |string |
|  2001 | 4 | yes   | 2001-01-01    | 2001-01-01 | string |string |
|  1993-02-05T00:00:00| 5 |yes  | 1993-02-05  | 1993-02-05 |string |string |
|  14132020 |6 | no   | None    | null | string |null|
|  23.0K.2010 |  6 |no   | None  | null |string | null |
|  30.07.2.90 | 6 | no   | None  | null |string |null |


### 4. Boolean values

Our application is also able to translate certain expressions into boolean values, representing true or false values.
This is based on certain pre-specified words. These words are representing positive or negative connoted responses
with certain signal words which can be found down below in the _no_list_ and _yes_list_.


The pre-specified positive and negative (hence true and false) expressions:
no_list = ['NEIN', 'NICHT', 'KEIN', 'OHNE', 'NO']
yes_list = ['VORHANDEN', 'JA', 'MIT', 'YES']

Given the following examples, you can recognize how certain expressions are clustered into either _False_ or _True_
boolean values. If the expression is including one of the _no_ or _yes_ words from above, Konfuzio allocates it
to _True_ or _False_.

However, normalization is only possible if the signal words are the first word of the annotation to avoid false
positives with word combinations of words from the _no_list_ and _yes_list_, e.g. nicht vorhanden or mit ohne.

**To give you specific examples with the outputs down below in the table::**
1) The word _nicht_ (_no_) will be assigned to _false_.

2) The expression _ja_ (_yes_) will be translated into _true_.

3) Expressions including the no or yes signal words can be translated, but only if the expression is starting with this word:
e.g.: nicht versichert
e.g.: not insured
e.g.: ja versichert
e.g.: yes insured

4) If the expression is not starting with the signal word, it can't be translated as there is the possibility of a combination of positive and negative connotated words:
e.g.: versichert: ja
e.g.: insured: yes
e.g.: versichert ja
e.g.: insured yes

5) Annotations with more than 2 words can't be normalized from Konfuzio:
e.g.: alleinstehend ohne Kind

| Input      |Example no. | Able to convert?     | Output Excel/CSV | Output API | Datatype CSV | Datatype JSON |
| :-------------: | :----------: | :-----------: | :-----------: |  :-----------: | :-----------: |  :-----------: |
|  nicht | 1  | yes   | false    | false | string | boolean |
|  no | 1  | yes   | false     | false |string | boolean |
|  ja | 2  | yes   | true    | true |string | boolean |
|  yes | 2  | yes   | true   | true |string | boolean |
|  nicht versichert| 3  | yes   | false    | false |string | boolean |
|  not insured | 3  | yes   | false     | false | string | boolean |
|  ja versichert | 3  | yes   | true    | true| string | boolean |
|  yes insured | 3  | yes   | true  | true | string | boolean |
|  versichert: ja | 4  | no   | None    | null | string| null|
|  insured: yes | 4  | no   | None   | null | string | null |
|  versichert ja | 4  | no   | None     | null | string | null |
|  insured yes | 4  | no   | None   | null | string | null |
|  alleinstehend ohne Kind | 5  | no  | None  | null | string | null |


### 5. Known Issues and remarks

1) Limitations to other languages besides German: Konfuzio is optimized for the German language.
It may partly support English expressions but is limited in the usage in English.

2) Limitations to the case sensitivity of boolean values: Classifying certain expressions as true or false values is
based on pre-specified expressions. Thus, it is limited to these signal words as shown above in the lists when
normalizing the inputs.

3) The non-normalizable values which can't be converted from Konfuzio will be marked as "not machine-readable" on the
Konfuzio server and can be viewed in the SmartView of the documents.

4) Your excel output might differ in its format from the one defined above.
This is due to the default formats from excel, e.g. the default date format which might change with the version of
excel of your respective country.


## Support

To qualify for minimum response times according to your SLA, you must report the issue using the email [support@konfuzio.com](emailto:support@konfuzio.com).<|MERGE_RESOLUTION|>--- conflicted
+++ resolved
@@ -228,19 +228,13 @@
 e.g.: ein
 e.g.: eleven
 
-5) Certain cases can't be normalized from Konfuzio:
+6) Certain cases can't be normalized from Konfuzio:
 e.g.: 43.34.34
 
-<<<<<<< HEAD
-6) The expressions "NIL", "kein", "keinen", "keiner", "None" meaning "nothing" is translated into 0; however, strings including this expression can't be normalized:  
-e.g.: NIL  
-e.g.: StringThatIncludesNIL  
-=======
-6) The expression "NIL" meaning "nothing" is translated into 0; however, strings including this expression can't be normalized:
+7) The expressions "NIL", "kein", "keinen", "keiner", "None", meaning "nothing" are translated into 0; however, strings 
+including any of these expressions can't be normalized:
 e.g.: NIL
 e.g.: StringThatIncludesNIL
->>>>>>> 1b87cd41
-
 
 |          Input          | Example no. | Able to convert?     | Output Excel/CSV | Output API | Datatype CSV | Datatype JSON |
 |:-----------------------:|:-----------:| :-----------: | :-----------: |:-----------:|:-----------:|:-----------:|
