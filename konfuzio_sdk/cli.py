--- conflicted
+++ resolved
@@ -78,21 +78,6 @@
             "[ERROR] Your credentials are not correct! Please run init again and provide the correct credentials."
         )
 
-<<<<<<< HEAD
-=======
-    data_folder = input("Folder where to allocate the data (press [ENTER] for the default: 'data'): ")
-    if data_folder == "":
-        data_folder = "data"
-    if os.path.exists(f"{project_folder}/{data_folder}"):
-        if len(os.listdir(f"{project_folder}/{data_folder}")) != 0:
-            print(
-                f"The directory: {project_folder}/{data_folder} is not empty."
-                f"If you choose to continue, the old data will be deleted permanently.")
-            update_data_dir = input("Choose another folder to allocate the data? (Y/N)")
-            if update_data_dir == 'Y':
-                data_folder = input("Folder where to allocate the data: ")
-
->>>>>>> 1692ca2f
     with open(os.path.join(project_folder, ".env"), "w") as f:
         f.write("KONFUZIO_HOST = %s" % host)
         f.write("\n")
@@ -125,7 +110,7 @@
         print("Creating a new project...")
         project_id = create_project(token)
 
-    data_folder = input("Folder where to allocate the data (the default is 'data_<project_id>'): ")
+    data_folder = input("Folder where to allocate the data (press [ENTER] for the default: 'data_<project_id>'): ")
 
     if data_folder == "":
         data_folder = "data_" + project_id
