--- conflicted
+++ resolved
@@ -266,9 +266,6 @@
         bboxes with zero width or height.
         """
         if self.x0 == self.x1:
-<<<<<<< HEAD
-            raise ValueError(f'{self} has no width in {self.page}.')
-=======
             if strict:
                 raise ValueError(f'{self} has no width in {self.page}.')
             else:
@@ -277,7 +274,6 @@
                     f'{self} has no width in {self.page}. Some of our AIs use the area of bboxes as a feature'
                     f'during training and prediction, which will be zero.'
                 )
->>>>>>> 082c8095
 
         if self.x0 > self.x1:
             raise ValueError(f'{self} has negative width in {self.page}.')
@@ -307,14 +303,11 @@
         if self.x0 < 0:
             raise ValueError(f'{self} has negative x coordinate in {self.page}.')
 
-<<<<<<< HEAD
     @property
     def area(self):
         """Return area covered by the Bbox."""
         return round(abs(self.x0 - self.x1) * abs(self.y0 - self.y1), 3)
 
-=======
->>>>>>> 082c8095
 
 class AnnotationSet(Data):
     """An Annotation Set is a group of Annotations. The Labels of those Annotations refer to the same Label Set."""
@@ -981,7 +974,6 @@
                 y1=max([ch.y1 for c, ch in characters.items() if ch is not None]),
                 page=self.page,
             )
-
         return self._bbox
 
     @property
@@ -1575,12 +1567,8 @@
         self._text: str = text
         self._characters: Dict[int, Bbox] = None
         self._bbox_json = bbox
-<<<<<<< HEAD
         self.bboxes_available: bool = True if (self.is_online or self._bbox_json) else False
-=======
-        self.bboxes_available: bool = self.is_online or self._bbox_json
         self._strict_bbox_validation = strict_bbox_validation
->>>>>>> 082c8095
         self._hocr = None
         self._pages: List[Page] = []
 
@@ -2043,7 +2031,7 @@
     def bboxes(self) -> Dict[int, Bbox]:
         """Use the cached bbox version."""
         warn('WIP: Modifications before the next stable release expected.', FutureWarning, stacklevel=2)
-        if self.bboxes_available and not self._characters:
+        if self.bboxes_available:
             bbox = self.get_bbox()
             boxes = {}
             for character_index, box in bbox.items():
